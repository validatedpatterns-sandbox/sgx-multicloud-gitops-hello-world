apiVersion: argoproj.io/v1alpha1
kind: ArgoCD
metadata:
  finalizers:
  - argoproj.io/finalizer
<<<<<<< HEAD
  name: {{ $.Values.global.pattern }}-{{ .Values.site.name }}-gitops
=======
  # Changing the name affects the ClusterRoleBinding, the generated secret,
  # route URL, and argocd.argoproj.io/managed-by annotations
  name: {{ .Values.site.name }}-gitops
>>>>>>> 08ad6c91
  annotations:
    argocd.argoproj.io/compare-options: IgnoreExtraneous
spec:
  applicationInstanceLabelKey: argocd.argoproj.io/instance
  # Not the greatest way to pass git/quay info to sub-applications, but it will do until
  # we can support helmChart with kustomize
  # The other option is to pass them in as environment variables eg. BLUEPRINT_VERSION
  configManagementPlugins: "- name: kustomize-version\n  generate:\n    command: [sh,
    -c]\n    args: [\"kustomize version 1>&2 && exit 1\"]\n- name: kustomize-with-helm\n
    \ generate:\n    command: [\"kustomize\"]\n    args: [\"build\", \"--enable-helm\"]\n- name:
    helm-with-kustomize\n  init:\n    command: [\"/bin/sh\", \"-c\"]\n    args: [\"helm
    dependency build\"]\n  generate:\n    command: [/bin/bash, -c]\n    args: [\"helm template . --name-template ${ARGOCD_APP_NAME:0:52}
    -f {{ .Values.global.valuesDirectoryURL }}/values-global.yaml
    -f {{ .Values.global.valuesDirectoryURL }}/values-{{ .Values.site.name }}.yaml
    --set global.repoURL=$ARGOCD_APP_SOURCE_REPO_URL
    --set global.targetRevision=$ARGOCD_APP_SOURCE_TARGET_REVISION
    --set global.namespace=$ARGOCD_APP_NAMESPACE
    --set global.pattern={{ .Values.global.pattern }}
    --set global.valuesDirectoryURL={{ .Values.global.valuesDirectoryURL }}
    --post-renderer ./kustomize\"]
    \ \n"
  applicationSet:
    resources:
      limits:
        cpu: "2"
        memory: 1Gi
      requests:
        cpu: 250m
        memory: 512Mi
  controller:
    processors: {}
    resources:
      limits:
        cpu: "4"
        memory: 4Gi
      requests:
        cpu: 500m
        memory: 2Gi
  dex:
    resources:
      limits:
        cpu: 500m
        memory: 256Mi
      requests:
        cpu: 250m
        memory: 128Mi
  initialSSHKnownHosts: {}
  rbac:
    defaultPolicy: role:admin
  repo:
    resources:
      limits:
        cpu: "1"
        memory: 512Mi
      requests:
        cpu: 250m
        memory: 256Mi
  resourceExclusions: |
    - apiGroups:
      - tekton.dev
      kinds:
      - TaskRun
      - PipelineRun
  server:
    autoscale:
      enabled: false
    grpc:
      ingress:
        enabled: false
    ingress:
      enabled: false
    resources:
      limits:
        cpu: 500m
        memory: 256Mi
      requests:
        cpu: 125m
        memory: 128Mi
    route:
      enabled: true
    service:
      type: ""
  tls:
    ca: {}
status:<|MERGE_RESOLUTION|>--- conflicted
+++ resolved
@@ -3,13 +3,9 @@
 metadata:
   finalizers:
   - argoproj.io/finalizer
-<<<<<<< HEAD
-  name: {{ $.Values.global.pattern }}-{{ .Values.site.name }}-gitops
-=======
   # Changing the name affects the ClusterRoleBinding, the generated secret,
   # route URL, and argocd.argoproj.io/managed-by annotations
   name: {{ .Values.site.name }}-gitops
->>>>>>> 08ad6c91
   annotations:
     argocd.argoproj.io/compare-options: IgnoreExtraneous
 spec:
